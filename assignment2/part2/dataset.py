--- conflicted
+++ resolved
@@ -7,12 +7,8 @@
 
 class CharTokenizer:
     def __init__(self, datafile_path: str, return_tensors: bool = False):
-<<<<<<< HEAD
-        data = open(datafile_path, 'r', encoding="utf-8").read()
-=======
-        with open(datafile_path, 'r') as file:
+        with open(datafile_path, 'r', encoding="utf-8") as file:
             data = file.read()
->>>>>>> 9fdb60af
         chars = sorted(set(data))
         data_size, vocab_size = len(data), len(chars)
         print('data has %d characters, %d unique.' % (data_size, vocab_size))
@@ -71,16 +67,11 @@
         self.config = config
 
         # Load text data
-<<<<<<< HEAD
-        data = open(datafile_path, 'r', encoding="utf-8").read() 
-        self.data = data
-=======
         # With BIG datasets, NEVER do this, unless you happen to have terrabytes of RAM.
         # The typical way to do this with big datasets is to pre-tokenize and save the tokenized files, then lazily load as needed.
-        with open(datafile_path, 'r') as file:
+        with open(datafile_path, 'r', encoding="utf-8") as file:
             data = file.read()
         self.tokenizer = tokenizer
->>>>>>> 9fdb60af
 
         self.data = self.tokenizer.encode(data)
         self.block_size = block_size
